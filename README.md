--- conflicted
+++ resolved
@@ -82,17 +82,11 @@
 ```
 ### Cutout Specific Parameters
 
-<<<<<<< HEAD
 - image_ids: List of butler URIs for images
 - circle: Optional circle cutout specifications
 - pos: Optional position specifications
 - polygon: Optional polygon specifications
-=======
-image_ids: List of butler URIs for images
-circle: Optional circle cutout specifications
-pos: Optional position specifications
-polygon: Optional polygon specifications
->>>>>>> cecaf607
+
 
 ### Command Line Interface Parameters
 
